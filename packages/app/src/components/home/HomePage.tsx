--- conflicted
+++ resolved
@@ -28,10 +28,7 @@
   Page,
   HomepageTimer,
 } from '@backstage/core-components';
-<<<<<<< HEAD
-=======
 import { HomePageSearchBar } from '@backstage/plugin-search';
->>>>>>> 8e8b5dfb
 
 export const HomePage = () => (
   <Page themeId="home">
@@ -40,12 +37,9 @@
     </Header>
     <Content>
       <Grid container spacing={3}>
-<<<<<<< HEAD
-=======
         <Grid item xs={12}>
           <HomePageSearchBar />
         </Grid>
->>>>>>> 8e8b5dfb
         <Grid item xs={12} md={4}>
           <HomePageRandomJoke />
         </Grid>
