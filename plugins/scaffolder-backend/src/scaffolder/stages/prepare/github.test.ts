/*
 * Copyright 2020 Spotify AB
 *
 * Licensed under the Apache License, Version 2.0 (the "License");
 * you may not use this file except in compliance with the License.
 * You may obtain a copy of the License at
 *
 *     http://www.apache.org/licenses/LICENSE-2.0
 *
 * Unless required by applicable law or agreed to in writing, software
 * distributed under the License is distributed on an "AS IS" BASIS,
 * WITHOUT WARRANTIES OR CONDITIONS OF ANY KIND, either express or implied.
 * See the License for the specific language governing permissions and
 * limitations under the License.
 */

import fs from 'fs-extra';
import os from 'os';
import { resolve } from 'path';
import { GithubPreparer } from './github';
import { getVoidLogger, Git } from '@backstage/backend-common';

jest.mock('fs-extra');

describe('GitHubPreparer', () => {
  const workspacePath = os.platform() === 'win32' ? 'C:\\tmp' : '/tmp';
  const checkoutPath = resolve(workspacePath, 'checkout');
  const templatePath = resolve(workspacePath, 'template');

  const mockGitClient = {
    clone: jest.fn(),
  };
  const logger = getVoidLogger();

  jest.spyOn(Git, 'fromAuth').mockReturnValue(mockGitClient as any);

  beforeEach(() => {
    jest.clearAllMocks();
  });

  const preparer = GithubPreparer.fromConfig({
    host: 'github.com',
    token: 'fake-token',
  });

  it('calls the clone command with the correct arguments for a repository', async () => {
<<<<<<< HEAD
    await preparer.prepare({
      url:
        'https://github.com/benjdlambert/backstage-graphql-template/blob/master/templates/graphql-starter/template',
      logger,
      workspacePath,
=======
    await preparer.prepare(mockEntity, { logger: getVoidLogger() });

    expect(mockGitClient.clone).toHaveBeenCalledWith({
      url: 'https://github.com/benjdlambert/backstage-graphql-template',
      dir: expect.any(String),
      ref: expect.any(String),
>>>>>>> 1ac2ba6e
    });

    expect(mockGitClient.clone).toHaveBeenCalledWith({
      url: 'https://github.com/benjdlambert/backstage-graphql-template',
<<<<<<< HEAD
      dir: checkoutPath,
=======
      dir: expect.any(String),
      ref: expect.any(String),
>>>>>>> 1ac2ba6e
    });
    expect(fs.move).toHaveBeenCalledWith(
      resolve(checkoutPath, 'templates', 'graphql-starter', 'template'),
      templatePath,
    );
    expect(fs.rmdir).toHaveBeenCalledWith('/tmp/template/.git');
  });

  it('calls the clone command with the correct arguments for a repository when no path is provided', async () => {
    await preparer.prepare({
      url:
        'https://github.com/benjdlambert/backstage-graphql-template/blob/master',
      logger,
      workspacePath,
    });

    expect(mockGitClient.clone).toHaveBeenCalledWith({
      url: 'https://github.com/benjdlambert/backstage-graphql-template',
      dir: checkoutPath,
    });
    expect(fs.move).toHaveBeenCalledWith(checkoutPath, templatePath);
    expect(fs.rmdir).toHaveBeenCalledWith(resolve(templatePath, '.git'));
  });

  it('calls the clone command with token', async () => {
    await preparer.prepare({
      url:
        'https://github.com/benjdlambert/backstage-graphql-template/blob/master',
      logger,
      workspacePath,
    });

    expect(Git.fromAuth).toHaveBeenCalledWith({
      logger,
      username: 'fake-token',
      password: 'x-oauth-basic',
    });
  });
});<|MERGE_RESOLUTION|>--- conflicted
+++ resolved
@@ -44,30 +44,17 @@
   });
 
   it('calls the clone command with the correct arguments for a repository', async () => {
-<<<<<<< HEAD
     await preparer.prepare({
       url:
         'https://github.com/benjdlambert/backstage-graphql-template/blob/master/templates/graphql-starter/template',
       logger,
       workspacePath,
-=======
-    await preparer.prepare(mockEntity, { logger: getVoidLogger() });
-
-    expect(mockGitClient.clone).toHaveBeenCalledWith({
-      url: 'https://github.com/benjdlambert/backstage-graphql-template',
-      dir: expect.any(String),
-      ref: expect.any(String),
->>>>>>> 1ac2ba6e
     });
 
     expect(mockGitClient.clone).toHaveBeenCalledWith({
       url: 'https://github.com/benjdlambert/backstage-graphql-template',
-<<<<<<< HEAD
       dir: checkoutPath,
-=======
-      dir: expect.any(String),
       ref: expect.any(String),
->>>>>>> 1ac2ba6e
     });
     expect(fs.move).toHaveBeenCalledWith(
       resolve(checkoutPath, 'templates', 'graphql-starter', 'template'),
@@ -87,6 +74,7 @@
     expect(mockGitClient.clone).toHaveBeenCalledWith({
       url: 'https://github.com/benjdlambert/backstage-graphql-template',
       dir: checkoutPath,
+      ref: 'master',
     });
     expect(fs.move).toHaveBeenCalledWith(checkoutPath, templatePath);
     expect(fs.rmdir).toHaveBeenCalledWith(resolve(templatePath, '.git'));
